--- conflicted
+++ resolved
@@ -124,11 +124,7 @@
         };
 
         for (key, value) in self.headers {
-<<<<<<< HEAD
-            req.append_header(key.as_str(), value.as_str()).unwrap();
-=======
-            req.insert_header(key.as_str(), value.as_str());
->>>>>>> 104ef6a1
+            req.append_header(key.as_str(), value.as_str());
         }
 
         server.simulate(req).await.unwrap()
